use crate::instructions::{self};
use crate::bus::Bus;

/*
    Aliases for the flags in the 6502 status register.
    More information on these flags can be found here: https://www.nesdev.org/wiki/Status_flags
*/
const CARRY_FLAG: u8 =              0b0000_0001;
const ZERO_FLAG: u8 =               0b0000_0010;
const INTERRUPT_DISABLE_FLAG: u8 =  0b0000_0100;
const DECIMAL_MODE_FLAG: u8 =       0b0000_1000;

/*
    Bits 4 and 5 are somewhat unused.
    They are used to represent any of 4 interrupt status types
*/
const BREAK_COMMAND_FLAG_4: u8 =    0b0001_0000;
const BREAK_COMMAND_FLAG_5: u8 =    0b0010_0000;

const OVERFLOW_FLAG: u8 =           0b0100_0000;
const NEGATIVE_FLAG: u8 =           0b1000_0000;

/// For instructions that perform the same operation
/// but on different registers (Ex: `CMP`, `CPX`, `CPY`)
/// Makes things more concise because we can have one general function
/// that we just pass the registers into, instead of having a function
/// for each unique instruction.
#[derive(PartialEq)]
pub enum RegisterID {
    ACC,
    X,
    Y,
    SP
}

/// Represents each of the addressing modes the 6502 supports.
/// This will be used to determine how the address for an operand will
/// be retrieved or how an instruction behaves.
#[derive(Debug)]
pub enum AddressingMode {
    ZeroPage,
    ZeroPageX,
    ZeroPageY,
    Absolute,
    AbsoluteX,
    AbsoluteY,
    Indirect,
    IndirectX,
    IndirectY,
    Immediate,
    Implied,
    Relative,
    None
}

pub struct CPU {

    pub pc: u16,
    pub sp: u8,
    pub acc: u8,
    pub x: u8,
    pub y: u8,
    pub status: u8,
    pub bus: Bus,

}

pub trait Mem {

    fn mem_read_u8(&mut self, addr: u16) -> u8;

    fn mem_read_u16(&mut self, addr: u16) -> u16 {
        let lsb: u16 = self.mem_read_u8(addr) as u16;
        let msb = self.mem_read_u8(addr + 1) as u16;
        (msb << 8) | lsb
    }

    fn mem_write_u8(&mut self, addr: u16, data: u8);

    fn mem_write_u16(&mut self, addr: u16, data: u16) {
        let msb = (data >> 8) as u8;
        let lsb = (data & 0xff) as u8;
        self.mem_write_u8(addr, lsb);
        self.mem_write_u8(addr + 1, msb);
    }

}

impl Mem for CPU {

    fn mem_read_u8(&mut self, addr: u16) -> u8 {
        self.bus.mem_read_u8(addr)
    }

    fn mem_read_u16(&mut self, addr: u16) -> u16 {
        self.bus.mem_read_u16(addr)
    }

    fn mem_write_u8(&mut self, addr: u16, data: u8) {
        self.bus.mem_write_u8(addr, data);
    }

    fn mem_write_u16(&mut self, addr: u16, data: u16) {
        self.bus.mem_write_u16(addr, data);
    }

}

impl CPU {

    /// Create a new 6502 CPU in its default state,
    /// able to provide a custom `Bus` if you want to
    /// for some reason
    pub fn new(bus: Bus) -> Self {
        CPU {
            pc: 0x0000,
            sp: 0xFD,
            acc: 0,
            x: 0,
            y: 0,
            status: 0x24, // Break flags
            bus
        }
    }

    /// Sets the CPU to the default state
    pub fn reset(&mut self) {
        self.pc = self.mem_read_u16(0xFFFC);
        self.sp = 0xFF;
        self.acc = 0;
        self.x = 0;
        self.y = 0;
        self.status = 0;
    }

    /// DEPRECATED?? Maybe only useful for testing??
    /// Loads the program into memory, starting at address 0x8000.
    /// Calling this method WILL reset the CPU state. If you want to test the CPU
    /// while in a custom state, do not call this and instead set the state, call load(), then run()
    pub fn load_and_run(&mut self, program: Vec<u8>) {
        self.load(program);
        self.reset();
        self.run();
    }

    /// DEPRECATED?? Maybe only useful for testing??
    /// Loads a program into memory at the specified address.
    /// Allows for use of custom test code that you may not want to begin executing
    /// at the default 6502 reset vector.
    pub fn load_custom_program(&mut self, program: Vec<u8>, start_vector: u16) {        
        for (index, byte) in program.iter().enumerate() {
            self.mem_write_u8(start_vector+index as u16, *byte);
        }
        self.mem_write_u16(0xFFFC, start_vector);
    }

    /// DEPRECATED?? Maybe only useful for testing??
    /// Loads a program into memory
    pub fn load(&mut self, program: Vec<u8>) {
        self.load_custom_program(program, 0x0600);
    }

    /// Begins execution with no callback
    pub fn run(&mut self) {
        self.run_with_callback(|_| {});
    }

    /// Begins execution with a provided callback function. This is really useful for debugging,
    /// as you can inject methods that are run each time the CPU fetches an instruction.
    /// `callback` is executed before the program counter is incremented and the next instruction is executed.
    pub fn run_with_callback<F>(&mut self, mut callback: F) where F: FnMut(&mut CPU), {

        let ins_set = &(*instructions::CPU_INSTRUCTION_SET);

        // TODO REMOVE LATER
        // println!("IMPLEMENTED {} OF 256 INSTRUCTIONS", ins_set.len());

        loop {

            callback(self);

            let opcode = self.mem_read_u8(self.pc);
            let ins = *ins_set.get(&opcode).unwrap_or_else(|| panic!("Instruction {} is invalid or unimplemented", opcode));

            self.pc += 1;
            let current_pc = self.pc;

            match opcode {

                0x00 => return,
                0xEA => (),
                0x1A | 0x3A | 0x5A | 0x7A | 0xDA | 0xFA => (),
                0x80 => (),
                0x1C | 0x3C | 0x5C | 0x7C | 0xDC | 0xFC => self.nop_read(&ins.addressing_mode),
                0x04 | 0x44 | 0x64 | 0x0C | 0x14 | 0x34 | 0x54 | 0x74 | 0xD4 | 0xF4 => self.nop_read(&ins.addressing_mode),
                0x69 | 0x65 | 0x75 | 0x6D | 0x7D | 0x79 | 0x61 | 0x71 => self.add_with_carry(&ins.addressing_mode),
                0xE9 | 0xE5 | 0xF5 | 0xED | 0xFD | 0xF9 | 0xE1 | 0xF1 => self.subtract_with_carry(&ins.addressing_mode),
                0xEB => self.subtract_with_carry(&ins.addressing_mode),
                0x29 | 0x25 | 0x35 | 0x2D | 0x3D | 0x39 | 0x21 | 0x31 => self.and(&ins.addressing_mode),
                0x24 | 0x2C => self.bit(&ins.addressing_mode),
                0xC9 | 0xC5 | 0xD5 | 0xCD | 0xDD | 0xD9 | 0xC1 | 0xD1 => self.compare_register(&ins.addressing_mode, &RegisterID::ACC),
                0xE0 | 0xE4 | 0xEC => self.compare_register(&ins.addressing_mode, &RegisterID::X),
                0xC0 | 0xC4 | 0xCC => self.compare_register(&ins.addressing_mode, &RegisterID::Y),
                0xA9 | 0xA5 | 0xB5 | 0xAD | 0xBD | 0xB9 | 0xA1 | 0xB1 => self.load_register(&ins.addressing_mode, &RegisterID::ACC),
                0xA2 | 0xA6 | 0xB6 | 0xAE | 0xBE => self.load_register(&ins.addressing_mode, &RegisterID::X),
                0xA0 | 0xA4 | 0xB4 | 0xAC | 0xBC => self.load_register(&ins.addressing_mode, &RegisterID::Y),
                0x85 | 0x95 | 0x8D | 0x9D | 0x99 | 0x81 | 0x91 => self.store_register(&ins.addressing_mode, &RegisterID::ACC),
                0x86 | 0x96 | 0x8E => self.store_register(&ins.addressing_mode, &RegisterID::X),
                0x84 | 0x94 | 0x8C => self.store_register(&ins.addressing_mode, &RegisterID::Y),
                0xA3 | 0xA7 | 0xAF | 0xB3 | 0xB7 | 0xBF => self.load_acc_and_x(&ins.addressing_mode),
                0x83 | 0x87 | 0x8F | 0x97 => self.store_registers(&ins.addressing_mode, &RegisterID::ACC, &RegisterID::X),
                0xAA => self.transfer_register(&RegisterID::ACC, &RegisterID::X),
                0xA8 => self.transfer_register(&RegisterID::ACC, &RegisterID::Y),
                0xBA => self.transfer_register(&RegisterID::SP, &RegisterID::X),
                0x8A => self.transfer_register(&RegisterID::X, &RegisterID::ACC),
                0x9A => self.transfer_register(&RegisterID::X, &RegisterID::SP),
                0x98 => self.transfer_register(&RegisterID::Y, &RegisterID::ACC),
                0x18 => self.clear_flag(CARRY_FLAG),
                0xD8 => self.clear_flag(DECIMAL_MODE_FLAG),
                0x58 => self.clear_flag(INTERRUPT_DISABLE_FLAG),
                0xB8 => self.clear_flag(OVERFLOW_FLAG),
                0x38 => self.set_flag(CARRY_FLAG),
                0xF8 => self.set_flag(DECIMAL_MODE_FLAG),
                0x78 => self.set_flag(INTERRUPT_DISABLE_FLAG),
                0xCA => self.decrement_register(&RegisterID::X),
                0x88 => self.decrement_register(&RegisterID::Y),
                0xE8 => self.increment_register(&RegisterID::X),
                0xC8 => self.increment_register(&RegisterID::Y),
                0xE6 | 0xF6 | 0xEE | 0xFE => self.increment_memory(&ins.addressing_mode),
                0xC6 | 0xD6 | 0xCE | 0xDE => self.decrement_memory(&ins.addressing_mode),
                0xC3 | 0xC7 | 0xCF | 0xD3 | 0xD7 | 0xDB | 0xDF => self.decrement_memory_unofficial(&ins.addressing_mode),
                0xE3 | 0xE7 | 0xEF | 0xF3 | 0xF7 | 0xFB | 0xFF  => self.increment_mem_and_subtract_from_acc(&ins.addressing_mode),
                0x0A => self.acc_shift_left(),
                0x4A => self.acc_shift_right(),
                0x2A => self.rotate_acc_left(),
                0x6A => self.rotate_acc_right(),
                0x03 | 0x07 | 0x0F | 0x13 | 0x17 | 0x1B | 0x1F => self.arithmetic_shift_left_and_or_with_acc(&ins.addressing_mode),
                0x43 | 0x47 | 0x4F | 0x53 | 0x57 | 0x5B | 0x5F => self.logical_shift_right_and_xor_with_acc(&ins.addressing_mode),
                0x23 | 0x27 | 0x2F | 0x33 | 0x37 | 0x3B | 0x3F => self.rotate_left_and_and_with_acc(&ins.addressing_mode),
                0x63 | 0x67 | 0x6F | 0x73 | 0x77 | 0x7B | 0x7F => self.rotate_right_and_add_to_acc(&ins.addressing_mode),
                0x06 | 0x16 | 0x0E | 0x1E => self.mem_shift_left(&ins.addressing_mode),
                0x46 | 0x56 | 0x4E | 0x5E => self.mem_shift_right(&ins.addressing_mode),
                0x26 | 0x36 | 0x2E | 0x3E => self.rotate_mem_left(&ins.addressing_mode),
                0x66 | 0x76 | 0x6E | 0x7E => self.rotate_mem_right(&ins.addressing_mode),
                0xB0 => self.branch_if(self.is_flag_set(CARRY_FLAG)),
                0xF0 => self.branch_if(self.is_flag_set(ZERO_FLAG)),
                0x30 => self.branch_if(self.is_flag_set(NEGATIVE_FLAG)),
                0x70 => self.branch_if(self.is_flag_set(OVERFLOW_FLAG)),
                0x90 => self.branch_if(!self.is_flag_set(CARRY_FLAG)),
                0xD0 => self.branch_if(!self.is_flag_set(ZERO_FLAG)),
                0x10 => self.branch_if(!self.is_flag_set(NEGATIVE_FLAG)),
                0x50 => self.branch_if(!self.is_flag_set(OVERFLOW_FLAG)),
                0x4C | 0x6C => self.jump(&ins.addressing_mode),
                0x20 => self.jump_to_subroutine(&ins.addressing_mode),
                0x60 => self.return_from_subroutine(),
                0x40 => self.return_from_interrupt(),
                0x48 => self.stack_push_u8(self.acc),
                0x08 => self.stack_push_status(),
                0x68 => self.stack_pop_acc(),
                0x28 => self.stack_pop_status(),
                0x09 | 0x05 | 0x15 | 0x0D | 0x1D | 0x19 | 0x01 | 0x11 => self.inclusive_or(&ins.addressing_mode),
                0x49 | 0x45 | 0x55 | 0x4D | 0x5D | 0x59 | 0x41 | 0x51 => self.exclusive_or(&ins.addressing_mode),
                _ => todo!("Opcode [0x{:0X}] is invalid or unimplemented", opcode)

            }

            self.bus.tick_cycles(ins.cycles);

            if current_pc == self.pc {
                self.pc += (ins.bytes-1) as u16;
            }
        }
    }

<<<<<<< HEAD
    fn get_operand_address(&mut self, addressing_mode: &AddressingMode) -> u16 {
        self.get_absolute_address(addressing_mode, self.pc)
    }

    pub fn get_absolute_address(&mut self, addressing_mode: &AddressingMode, addr: u16) -> u16 {
=======
    fn get_operand_address(&self, addressing_mode: &AddressingMode) -> (u16, bool) {
        self.get_absolute_address(addressing_mode, self.pc)
    }

    pub fn get_absolute_address(&self, addressing_mode: &AddressingMode, addr: u16) -> (u16, bool) {
        
>>>>>>> fbe4e078
        match addressing_mode {

            AddressingMode::Immediate => (addr, false),
            AddressingMode::Absolute => (self.mem_read_u16(addr), false),
            AddressingMode::AbsoluteX => {
                let base_addr = self.mem_read_u16(addr);
                let target_addr = base_addr.wrapping_add(self.x as u16);
                (target_addr, self.page_crossed(base_addr, target_addr))
            },
            AddressingMode::AbsoluteY => {
                let base_addr = self.mem_read_u16(addr);
                let target_addr = base_addr.wrapping_add(self.y as u16);
                (target_addr, self.page_crossed(base_addr, target_addr))
            },
            AddressingMode::ZeroPage => (self.mem_read_u8(addr) as u16, false),
            AddressingMode::ZeroPageX => (self.mem_read_u8(addr).wrapping_add(self.x) as u16, false),
            AddressingMode::ZeroPageY => (self.mem_read_u8(addr).wrapping_add(self.y) as u16, false),
            AddressingMode::Indirect => {

                let target_addr = self.mem_read_u16(addr);

                if target_addr & 0xFF == 0xFF {
                    let lsb = self.mem_read_u8(target_addr);
                    let msb = self.mem_read_u8(target_addr & 0xFF00);
                    ((msb as u16) << 8 | lsb as u16, false)
                } else {
                    (self.mem_read_u16(target_addr), false)
                }

            },
            AddressingMode::IndirectX => {

                let initial_read_addr = self.mem_read_u8(addr);
                let offset_addr = initial_read_addr.wrapping_add(self.x);

                let lsb = self.mem_read_u8(offset_addr as u16);
                let msb = self.mem_read_u8(offset_addr.wrapping_add(1) as u16);

                ((msb as u16) << 8 | lsb as u16, false)

            },
            AddressingMode::IndirectY => {

                let initial_read_addr = self.mem_read_u8(addr);

                let lsb = self.mem_read_u8(initial_read_addr as u16);
                let msb = self.mem_read_u8(initial_read_addr.wrapping_add(1) as u16);
                let target_addr_base = (msb as u16) << 8 | lsb as u16;
                let target_addr = target_addr_base.wrapping_add(self.y as u16);

                (target_addr, self.page_crossed(target_addr_base, target_addr))

            },
            AddressingMode::Relative => {
                let offset = self.mem_read_u8(addr) as i8;
                let relative_addr = addr.wrapping_add_signed(offset as i16).wrapping_add(1);
                (relative_addr, self.page_crossed(self.pc.wrapping_add(1), relative_addr))
            }
            _ => panic!("Addressing mode {:?} instruction should not be reading an address", addressing_mode)
        }
    }

    fn increment_register(&mut self, target_register: &RegisterID) {

        let register_ref = match target_register {
            RegisterID::X => &mut self.x,
            RegisterID::Y => &mut self.y,
            _ => panic!("Stack pointer or accumulator should not be targets")
        };

        let data = (*register_ref).wrapping_add(1);
        *register_ref = data;
        self.set_negative_and_zero_flags(data);
    }

    fn decrement_register(&mut self, target_register: &RegisterID) {

        let register_ref = match target_register {
            RegisterID::X => &mut self.x,
            RegisterID::Y => &mut self.y,
            _ => panic!("Stack pointer or accumulator should not be targets")
        };

        let data = (*register_ref).wrapping_sub(1);
        *register_ref = data;
        self.set_negative_and_zero_flags(data);

    }

    fn increment_memory(&mut self, addressing_mode: &AddressingMode) {

        let (target_addr, _) = self.get_operand_address(addressing_mode);
        let mut data = self.mem_read_u8(target_addr);
        
        data = data.wrapping_add(1);

        self.mem_write_u8(target_addr, data);
        self.set_negative_and_zero_flags(data);
    }

    fn decrement_memory(&mut self, addressing_mode: &AddressingMode) {

        let (target_addr, _) = self.get_operand_address(addressing_mode);
        let mut data = self.mem_read_u8(target_addr);
        
        data = data.wrapping_sub(1);

        self.mem_write_u8(target_addr, data);
        self.set_negative_and_zero_flags(data);
    }

    /// Don't set negative and zero bits, and if the 
    fn decrement_memory_unofficial(&mut self, addressing_mode: &AddressingMode) {

        let (target_addr, _) = self.get_operand_address(addressing_mode);
        let mut data = self.mem_read_u8(target_addr);
        data = data.wrapping_sub(1);
        self.mem_write_u8(target_addr, data);

        self.conditional_flag_set(data <= self.acc, CARRY_FLAG);
        self.set_negative_and_zero_flags(self.acc.wrapping_sub(data));

    }

    fn increment_mem_and_subtract_from_acc(&mut self, addressing_mode: &AddressingMode) {
        self.increment_memory(addressing_mode);
        let (target_addr, _) = self.get_operand_address(addressing_mode);
        let data = self.mem_read_u8(target_addr) as i8;
        self.add_to_acc(data.wrapping_neg().wrapping_sub(1) as u8);
    }

    fn inclusive_or(&mut self, addressing_mode: &AddressingMode) {

        let (target_addr, _) = self.get_operand_address(addressing_mode);
        let data = self.mem_read_u8(target_addr);

        self.acc |= data;
        self.set_negative_and_zero_flags(self.acc);

    }

    fn exclusive_or(&mut self, addressing_mode: &AddressingMode) {

        let (target_addr, _) = self.get_operand_address(addressing_mode);
        let data = self.mem_read_u8(target_addr);

        self.acc ^= data;
        self.set_negative_and_zero_flags(self.acc);

    }

    fn get_stack_pointer_addr(&self) -> u16 {
        0x0100 | self.sp as u16
    }

    fn stack_push_u8(&mut self, value: u8) {
        let stack_addr = self.get_stack_pointer_addr();
        self.mem_write_u8(stack_addr, value);
        self.sp = self.sp.wrapping_sub(1);
    }

    fn stack_pop_u8(&mut self) -> u8 {
        self.sp = self.sp.wrapping_add(1);
        let stack_addr = self.get_stack_pointer_addr();
        self.mem_read_u8(stack_addr)
    }

    fn stack_push_u16(&mut self, addr: u16) {

        let msb = (addr >> 8) as u8;
        let lsb = (addr & 0xFF) as u8;

        self.stack_push_u8(msb);
        self.stack_push_u8(lsb);

    }

    fn stack_pop_u16(&mut self) -> u16 {
        let lsb = self.stack_pop_u8() as u16;
        let msb = self.stack_pop_u8() as u16;
        (msb << 8) | lsb
    }

    fn stack_pop_acc(&mut self) {
        self.acc = self.stack_pop_u8();
        self.set_negative_and_zero_flags(self.acc);
    }


    /// This needs its own method because of how the CPU uses those
    /// strange bits 4-5 in the status. More info at the link below
    /// <http://wiki.nesdev.com/w/index.php/CPU_status_flag_behavior>
    fn stack_push_status(&mut self) {
        let mut status = self.status;
        status |= BREAK_COMMAND_FLAG_4;
        status |= BREAK_COMMAND_FLAG_5;
        self.stack_push_u8(status);
    }

    /// This needs its own method because of how the CPU uses those
    /// strange bits 4-5 in the status. More info at the link below
    /// <http://wiki.nesdev.com/w/index.php/CPU_status_flag_behavior>
    fn stack_pop_status(&mut self) {
        self.status = self.stack_pop_u8();
        self.clear_flag(BREAK_COMMAND_FLAG_4);
        self.set_flag(BREAK_COMMAND_FLAG_5);
    }

    fn return_from_interrupt(&mut self) {
        self.status = self.stack_pop_u8();
        self.pc = self.stack_pop_u16();
        self.set_flag(BREAK_COMMAND_FLAG_5);
    }

    /// 6502 has a bug when the indirect vector is on a page boundary
    /// <https://www.nesdev.org/obelisk-6502-guide/reference.html#JMP>
    fn jump(&mut self, addressing_mode: &AddressingMode) {
        let (target_addr, _) = self.get_operand_address(addressing_mode);
        self.pc = target_addr;
    }

    fn jump_to_subroutine(&mut self, addressing_mode: &AddressingMode) {

        // We want to return to the instruction AFTER this
        // because otherwise we'll just come back to the
        // JSR instruction and loop
        // We're doing +2 (because we read 2 bytes after the instruction)
        // and -1 because we want to store the target return-1
        self.stack_push_u16(self.pc + 2 - 1);
        let (target_addr, _) = self.get_operand_address(addressing_mode);
        self.pc = target_addr;

    }

    fn return_from_subroutine(&mut self) {
        let target_addr = self.stack_pop_u16();
        self.pc = target_addr + 1;
    }

    // ! Really wanted to do a guardian clause instead, but tarpaulin wasn't covering the early return
    fn branch_if(&mut self, condition: bool) {
        if condition {
            let (jump_addr, page_crossed) = self.get_operand_address(&AddressingMode::Relative);
            self.pc = jump_addr;
            self.bus.tick();
            self.tick_if_page_crossed(page_crossed);
        }
    }

    fn add_to_acc(&mut self, data: u8) {
        let mut sum = self.acc as u16 + data as u16;

        if self.is_flag_set(CARRY_FLAG) {
            sum += 1;
        }

        let carry = sum > 0xff;
        let has_overflow = (data ^ sum as u8) & (sum as u8 ^ self.acc) & 0x80 != 0;

        self.conditional_flag_set(carry, CARRY_FLAG);
        self.conditional_flag_set(has_overflow, OVERFLOW_FLAG);

        self.acc = sum as u8;
        self.set_negative_and_zero_flags(self.acc);
    }

    fn add_with_carry(&mut self, addressing_mode: &AddressingMode) {
        let (target_addr, _) = self.get_operand_address(addressing_mode);
        let data = self.mem_read_u8(target_addr);
        self.add_to_acc(data);
    }

    fn subtract_with_carry(&mut self, addressing_mode: &AddressingMode) {
        let (target_addr, _) = self.get_operand_address(addressing_mode);
        let data = self.mem_read_u8(target_addr) as i8;
        self.add_to_acc(data.wrapping_neg().wrapping_sub(1) as u8);
    }

    fn acc_shift_left(&mut self) {
        self.conditional_flag_set(self.acc & 0b1000_0000 > 0, CARRY_FLAG);
        self.acc <<= 1;
        self.set_negative_and_zero_flags(self.acc);
    }

    fn acc_shift_right(&mut self) {
        self.conditional_flag_set(self.acc & 1 == 1, CARRY_FLAG);
        self.acc >>= 1;
        self.set_negative_and_zero_flags(self.acc);
    }

    fn mem_shift_left(&mut self, addressing_mode: &AddressingMode) {

        let (target_addr, _) = self.get_operand_address(addressing_mode);
        let mut data = self.mem_read_u8(target_addr);
        
        self.conditional_flag_set(data & 0b1000_0000 > 0, CARRY_FLAG);
        data <<= 1;

        self.set_negative_and_zero_flags(data);
        self.mem_write_u8(target_addr, data);

    }

    fn mem_shift_right(&mut self, addressing_mode: &AddressingMode) {

        let (target_addr, _) = self.get_operand_address(addressing_mode);
        let mut data = self.mem_read_u8(target_addr);
        
        self.conditional_flag_set(data & 1 == 1, CARRY_FLAG);
        data >>= 1;

        self.set_negative_and_zero_flags(data);
        self.mem_write_u8(target_addr, data);

    }

    fn rotate_acc_left(&mut self) {

        let carry_enabled = self.is_flag_set(CARRY_FLAG);
        self.conditional_flag_set(self.acc >> 7 == 1, CARRY_FLAG);

        self.acc <<= 1;

        if carry_enabled {
            self.acc |= 1;
        }

        self.set_negative_and_zero_flags(self.acc);

    }

    fn rotate_acc_right(&mut self) {

        let carry_enabled = self.is_flag_set(CARRY_FLAG);
        self.conditional_flag_set(self.acc & 1 == 1, CARRY_FLAG);

        self.acc >>= 1;

        if carry_enabled {
            self.acc |= 0b1000_0000;
        }

        self.set_negative_and_zero_flags(self.acc);

    }

    fn rotate_mem_left(&mut self, addressing_mode: &AddressingMode) {

        let (target_addr, _) = self.get_operand_address(addressing_mode);
        let mut data = self.mem_read_u8(target_addr);
        let carry_enabled = self.is_flag_set(CARRY_FLAG);

        self.conditional_flag_set(data >> 7 == 1, CARRY_FLAG);
        data <<= 1;

        if carry_enabled {
            data |= 1;
        }

        self.set_negative_and_zero_flags(data);
        self.mem_write_u8(target_addr, data);

    }

    fn rotate_mem_right(&mut self, addressing_mode: &AddressingMode) {

        let (target_addr, _) = self.get_operand_address(addressing_mode);
        let mut data = self.mem_read_u8(target_addr);
        let carry_enabled = self.is_flag_set(CARRY_FLAG);

        self.conditional_flag_set(data & 1 == 1, CARRY_FLAG);
        data >>= 1;

        if carry_enabled {
            data |= 0b1000_0000;
        }

        self.set_negative_and_zero_flags(data);
        self.mem_write_u8(target_addr, data);

    }

    fn arithmetic_shift_left_and_or_with_acc(&mut self, addressing_mode: &AddressingMode) {
        self.mem_shift_left(addressing_mode);
        self.inclusive_or(addressing_mode)
    }

    fn logical_shift_right_and_xor_with_acc(&mut self, addressing_mode: &AddressingMode) {
        self.mem_shift_right(addressing_mode);
        self.exclusive_or(addressing_mode);
    }

    fn rotate_left_and_and_with_acc(&mut self, addressing_mode: &AddressingMode) {
        self.rotate_mem_left(addressing_mode);
        self.and(addressing_mode)
    }

    fn rotate_right_and_add_to_acc(&mut self, addressing_mode: &AddressingMode) {
        self.rotate_mem_right(addressing_mode);
        let (target_addr, _) = self.get_operand_address(addressing_mode);
        let data = self.mem_read_u8(target_addr);
        self.add_to_acc(data);
    }

    fn set_flag(&mut self, flag_alias: u8) {
        self.status |= flag_alias;
    }

    fn clear_flag(&mut self, flag_alias: u8) {
        self.status &= !flag_alias;
    }

    /// If `condition` is true, the specified flag is set.
    /// If `condition` is false, the specified flag is cleared.
    fn conditional_flag_set(&mut self, condition: bool, flag_alias: u8) {
        if condition {
            self.set_flag(flag_alias);
        } else {
            self.clear_flag(flag_alias);
        }
    }

    fn is_flag_set(&self, flag_alias: u8) -> bool {
        self.status & flag_alias == flag_alias
    }

    fn set_negative_and_zero_flags(&mut self, value: u8) {
        self.conditional_flag_set(value == 0, ZERO_FLAG);
        self.conditional_flag_set(value & NEGATIVE_FLAG == NEGATIVE_FLAG, NEGATIVE_FLAG);
    }

    fn page_crossed(&self, base: u16, target: u16) -> bool {
        (base & 0xFF00) != (target & 0xFF00)
    }

    fn tick_if_page_crossed(&mut self, page_crossed: bool) {
        if page_crossed {
            self.bus.tick();
        }
    }

    fn load_register(&mut self, addressing_mode: &AddressingMode, target_register: &RegisterID) {

        let (target_addr, page_crossed) = self.get_operand_address(addressing_mode);
        let data = self.mem_read_u8(target_addr);
        let register_ref = match target_register {
            RegisterID::ACC => &mut self.acc,
            RegisterID::X => &mut self.x,
            RegisterID::Y => &mut self.y,
            RegisterID::SP => panic!("Stack pointer should not be a target for loading")
        };
        
        *register_ref = data;
        self.set_negative_and_zero_flags(data);
        self.tick_if_page_crossed(page_crossed);

    }

    fn store_register(&mut self, addressing_mode: &AddressingMode, target_register: &RegisterID) {

        let register_value = match target_register {
            RegisterID::ACC => self.acc,
            RegisterID::X => self.x,
            RegisterID::Y => self.y,
            RegisterID::SP => panic!("Stack pointer should not be a target for storing")
        };

        let (target_addr, _) = self.get_operand_address(addressing_mode);
        self.mem_write_u8(target_addr, register_value);

    }

    fn load_acc_and_x(&mut self, addressing_mode: &AddressingMode) {

        let (target_addr, page_crossed) = self.get_operand_address(addressing_mode);
        let data = self.mem_read_u8(target_addr);
        self.acc = data;
        self.x = data;

        self.set_negative_and_zero_flags(data);
        self.tick_if_page_crossed(page_crossed);
        
    }

    fn store_registers(&mut self, addressing_mode: &AddressingMode, reg_a: &RegisterID, reg_b: &RegisterID) {
        
        let reg_a_value = match reg_a {
            RegisterID::ACC => self.acc,
            RegisterID::X => self.x,
            RegisterID::Y => self.y,
            RegisterID::SP => panic!("Stack pointer should not be a target for storing")
        };

        let reg_b_value = match reg_b {
            RegisterID::ACC => self.acc,
            RegisterID::X => self.x,
            RegisterID::Y => self.y,
            RegisterID::SP => panic!("Stack pointer should not be a target for storing")
        };

        let (target_addr, _) = self.get_operand_address(addressing_mode);
        self.mem_write_u8(target_addr, reg_a_value & reg_b_value);

    }

    fn transfer_register(&mut self, source_register: &RegisterID, target_register: &RegisterID) {

        let source_value = match source_register {
            RegisterID::ACC => self.acc,
            RegisterID::X => self.x,
            RegisterID::Y => self.y,
            RegisterID::SP => self.sp
        };

        let target_ref = match target_register {
            RegisterID::ACC => &mut self.acc,
            RegisterID::X => &mut self.x,
            RegisterID::Y => &mut self.y,
            RegisterID::SP => &mut self.sp
        };

        *target_ref = source_value;

        if *target_register != RegisterID::SP {
            self.set_negative_and_zero_flags(source_value);
        }

    }

    fn compare_register(&mut self, addressing_mode: &AddressingMode, target_register: &RegisterID) {

        let (target_addr, _) = self.get_operand_address(addressing_mode);
        let data = self.mem_read_u8(target_addr);
        let register_value = match target_register {
            RegisterID::ACC => self.acc,
            RegisterID::X => self.x,
            RegisterID::Y => self.y,
            RegisterID::SP => panic!("Stack pointer should not be a target for comparing")
        };

        let result = register_value.wrapping_sub(data);
        self.set_negative_and_zero_flags(result);
        self.conditional_flag_set(register_value >= data, CARRY_FLAG);
    }

    fn and(&mut self, addressing_mode: &AddressingMode) {
        let (target_addr, _) = self.get_operand_address(addressing_mode);
        let data = self.mem_read_u8(target_addr);
        self.acc &= data;
        self.set_negative_and_zero_flags(self.acc);
    }

    fn bit(&mut self, addressing_mode: &AddressingMode) {

        let (target_addr, _) = self.get_operand_address(addressing_mode);
        let data = self.mem_read_u8(target_addr);
        let result = self.acc & data;

        self.conditional_flag_set(data & OVERFLOW_FLAG == OVERFLOW_FLAG, OVERFLOW_FLAG);
        self.conditional_flag_set(data & NEGATIVE_FLAG == NEGATIVE_FLAG, NEGATIVE_FLAG);
        self.conditional_flag_set(result == 0, ZERO_FLAG);

    }

    fn nop_read(&mut self, addressing_mode: &AddressingMode) {
<<<<<<< HEAD
        let addr = self.get_operand_address(addressing_mode);
=======
        let (addr, page_crossed) = self.get_operand_address(addressing_mode);
>>>>>>> fbe4e078
        self.mem_read_u8(addr);
        self.tick_if_page_crossed(page_crossed);
    }

}

#[cfg(test)]
mod tests {

    use std::vec;
    use crate::cpu::*;
    use crate::rom::tests::test_rom;

    fn init_test_cpu() -> CPU {
        CPU::new(Bus::new(test_rom()))
    }

    #[test]
    fn test_cpu_init() {

        let cpu = init_test_cpu();

        assert_eq!(cpu.pc, 0x0000);
        assert_eq!(cpu.sp, 0xFD);
        assert_eq!(cpu.acc, 0);
        assert_eq!(cpu.x, 0);
        assert_eq!(cpu.y, 0);
        assert_eq!(cpu.status, 0x24);

    }

    #[test]
    fn test_cpu_reset() {

        let mut cpu = init_test_cpu();

        cpu.acc = 52;
        cpu.sp = 124;
        cpu.pc = 1892;
        cpu.x = 15;
        cpu.y = 16;
        cpu.status = 0b10010000;

        cpu.reset();

        assert_eq!(cpu.pc, 0x0101);
        assert_eq!(cpu.sp, 0xFF);
        assert_eq!(cpu.acc, 0);
        assert_eq!(cpu.x, 0);
        assert_eq!(cpu.y, 0);
        assert_eq!(cpu.status, 0x00);

    }

    #[test]
    fn test_set_negative_and_zero_flags() {

        let mut cpu = init_test_cpu();

        cpu.set_negative_and_zero_flags(cpu.acc);
        assert!(cpu.is_flag_set(ZERO_FLAG));

        cpu.acc = 130;
        cpu.set_negative_and_zero_flags(cpu.acc);
        assert!(cpu.is_flag_set(NEGATIVE_FLAG));

        cpu.acc = 16;
        cpu.set_negative_and_zero_flags(cpu.acc);
        assert!(!cpu.is_flag_set(NEGATIVE_FLAG));
        assert!(!cpu.is_flag_set(ZERO_FLAG));

    }

    #[test]
    fn test_increment_register () {

        let mut cpu = init_test_cpu();
        cpu.x = 0xFE;

        cpu.increment_register(&RegisterID::X);
        assert_eq!(cpu.x, 0xFF);

        cpu.increment_register(&RegisterID::X);
        assert_eq!(cpu.x, 0);

    }

    #[test]
    fn test_decrement_register () {

        let mut cpu = init_test_cpu();
        cpu.x = 1;

        cpu.decrement_register(&RegisterID::X);
        assert_eq!(cpu.x, 0);

        cpu.decrement_register(&RegisterID::X);
        assert_eq!(cpu.x, 255);

    }

    #[test]
    fn test_mem_read_u8 () {

        let mut cpu = init_test_cpu();
        cpu.mem_write_u8(162, 0xAF);

        assert_eq!(cpu.mem_read_u8(162), 0xAF);

    }

    #[test]
    fn test_mem_read_u16 () {

        let mut cpu = init_test_cpu();
        cpu.mem_write_u8(162, 0x80);
        cpu.mem_write_u8(163, 0x08);

        assert_eq!(cpu.mem_read_u16(162), 0x0880);

    }

    #[test]
    fn test_mem_write_u8 () {

        let mut cpu = init_test_cpu();
        let data: u8 = 0x12;
        cpu.mem_write_u8(162, data);

        assert_eq!(cpu.mem_read_u8(162), 0x12);

    }

    #[test]
    fn test_mem_write_u16 () {

        let mut cpu = init_test_cpu();
        let data: u16 = 0x1234;
        cpu.mem_write_u16(162, data);

        assert_eq!(cpu.mem_read_u8(162), 0x34);
        assert_eq!(cpu.mem_read_u8(163), 0x12);

    }

    #[test]
    fn test_clear_flag() {

        let mut cpu = init_test_cpu();
        cpu.status = 0b1111_1111;

        cpu.clear_flag(ZERO_FLAG);
        assert_eq!(cpu.status, 0b1111_1101);

    }

    #[test]
    fn test_get_operand_address_immediate() {

        let mut cpu = init_test_cpu();
        cpu.acc = 0x10;
        cpu.x = 0x11;
        cpu.y = 0x12;
        cpu.sp = 0x13;
        cpu.pc = 0xF0;

        assert_eq!(cpu.get_operand_address(&AddressingMode::Immediate), 0xF0);

    }

    #[test]
    fn test_get_operand_address_absolute() {

        let mut cpu = init_test_cpu();
        cpu.acc = 0x10;
        cpu.x = 0x11;
        cpu.y = 0x12;
        cpu.sp = 0x13;
        cpu.pc = 0xF0;

        cpu.mem_write_u16(0xF0, 0x8088);

        // Absolute addressing
        assert_eq!(cpu.get_operand_address(&AddressingMode::Absolute), 0x8088);
        assert_eq!(cpu.get_operand_address(&AddressingMode::AbsoluteX), 0x8099);
        assert_eq!(cpu.get_operand_address(&AddressingMode::AbsoluteY), 0x809A);

        cpu.mem_write_u16(0xF0, 0xFFF0);

        // Absolute addressing wrap around
        assert_eq!(cpu.get_operand_address(&AddressingMode::AbsoluteX), 0x01);
        assert_eq!(cpu.get_operand_address(&AddressingMode::AbsoluteY), 0x02);

    }

    #[test]
    fn test_get_operand_address_zero_page() {

        let mut cpu = init_test_cpu();
        cpu.acc = 0x10;
        cpu.x = 0x11;
        cpu.y = 0x12;
        cpu.sp = 0x13;
        cpu.pc = 0xF0;

        cpu.mem_write_u16(0xF0, 0x8088);

        // Zero page addressing
        assert_eq!(cpu.get_operand_address(&AddressingMode::ZeroPage), 0x88);
        assert_eq!(cpu.get_operand_address(&AddressingMode::ZeroPageX), 0x99);
        assert_eq!(cpu.get_operand_address(&AddressingMode::ZeroPageY), 0x9A);

        cpu.mem_write_u16(0xF0, 0xFFF0);

        // Zero page addressing wrap around
        assert_eq!(cpu.get_operand_address(&AddressingMode::ZeroPageX), 0x01);
        assert_eq!(cpu.get_operand_address(&AddressingMode::ZeroPageY), 0x02);

    }

    #[test]
    fn test_get_operand_address_indirect() {

        let mut cpu = init_test_cpu();
        cpu.acc = 0x10;
        cpu.x = 0x11;
        cpu.y = 0x12;
        cpu.sp = 0x13;
        cpu.pc = 0xF0;

        cpu.mem_write_u16(0xF0, 0x80);
        cpu.mem_write_u16(0x80, 0x1234);
        cpu.mem_write_u16(0x91, 0x6789);

        // Indirect addressing
        println!("Indirect: {:0x}", cpu.get_operand_address(&AddressingMode::Indirect));
        println!("Indirect X: {:0x}", cpu.get_operand_address(&AddressingMode::IndirectX));
        println!("Indirect Y: {:0x}", cpu.get_operand_address(&AddressingMode::IndirectY));
        assert_eq!(cpu.get_operand_address(&AddressingMode::Indirect), 0x1234);
        assert_eq!(cpu.get_operand_address(&AddressingMode::IndirectX), 0x6789);
        assert_eq!(cpu.get_operand_address(&AddressingMode::IndirectY), 0x1246);

    }

    #[test]
    fn test_get_operand_address_relative() {

        let mut cpu = init_test_cpu();
        cpu.acc = 0x10;
        cpu.x = 0x11;
        cpu.y = 0x12;
        cpu.sp = 0x13;
        cpu.pc = 0xF0;

        cpu.mem_write_u16(0xF0, 0x8001);
        assert_eq!(cpu.get_operand_address(&AddressingMode::Relative), 0xF2);

        cpu.mem_write_u8(0xF0, 0b1111_1100);
        assert_eq!(cpu.get_operand_address(&AddressingMode::Relative), 0b1110_1101);

    }

    #[test]
    #[should_panic]
    fn test_get_operand_address_implied_panics() {
        let mut cpu = init_test_cpu();
        cpu.get_operand_address(&AddressingMode::Implied);
    }

    #[test]
    #[should_panic]
    fn test_load_register_sp_panics() {
        let mut cpu = init_test_cpu();
        cpu.load_register(&AddressingMode::Immediate, &RegisterID::SP);
    }

    #[test]
    #[should_panic]
    fn test_store_register_sp_panics() {
        let mut cpu = init_test_cpu();
        cpu.store_register(&AddressingMode::Immediate, &RegisterID::SP);
    }

    #[test]
    #[should_panic]
    fn test_compare_register_sp_panics() {
        let mut cpu = init_test_cpu();
        cpu.compare_register(&AddressingMode::Immediate, &RegisterID::SP);
    }

    #[test]
    #[should_panic]
    fn test_increment_register_panics() {
        let mut cpu = init_test_cpu();
        cpu.increment_register(&RegisterID::SP);
    }

    #[test]
    #[should_panic]
    fn test_decrement_register_panics() {
        let mut cpu = init_test_cpu();
        cpu.decrement_register(&RegisterID::SP);
    }

    #[test]
    fn test_adc() {

        let mut cpu = init_test_cpu();
        let program = vec![0xA9, 0xF0, 0x69, 0x0F, 0x00];
        cpu.load_and_run(program);

        assert_eq!(cpu.acc, 0xFF);

        let program = vec![0xA9, 0xF0, 0x69, 0x10, 0x00];
        cpu.load_and_run(program);

        assert!(cpu.is_flag_set(CARRY_FLAG));

    }

    #[test]
    fn test_and() {
        
        let mut cpu = init_test_cpu();
        let program = vec![0xA9, 0b1010_1010, 0x29, 0b1111_0000, 0x00];
        cpu.load_and_run(program);

        assert_eq!(cpu.acc, 0b1010_0000);

    }

    #[test]
    fn test_asl_acc() {
        
        let mut cpu = init_test_cpu();
        let program = vec![0xA9, 0b0101_0101, 0x0A, 0x00];
        cpu.load_and_run(program);

        assert_eq!(cpu.acc, 0b1010_1010);
        assert!(!cpu.is_flag_set(CARRY_FLAG));

        let program = vec![0xA9, 0b1010_1010, 0x0A, 0x00];
        cpu.load_and_run(program);

        assert_eq!(cpu.acc, 0b0101_0100);
        assert!(cpu.is_flag_set(CARRY_FLAG));

    }

    #[test]
    fn test_asl_mem() {
        
        let mut cpu = init_test_cpu();
        let program = vec![0xA9, 0b0101_0101, 0x0E, 0x01, 0x80];
        cpu.load_and_run(program);

        assert_eq!(cpu.acc, 0b1010_1010);
        assert!(!cpu.is_flag_set(CARRY_FLAG));

        let program = vec![0xA9, 0b1010_1010, 0x0E, 0x01, 0x80];
        cpu.load_and_run(program);

        assert_eq!(cpu.acc, 0b0101_0100);
        assert!(cpu.is_flag_set(CARRY_FLAG));

    }

    #[test]
    fn test_bcc() {

        let mut cpu = init_test_cpu();

        // Branch condition is met
        let program = vec![0x90, 0b1111_1101];
        cpu.load_and_run(program);

        assert_eq!(cpu.pc, 0x8000);

        // Branch condition is NOT met
        let program = vec![0x90, 0b1111_1101];
        cpu.load(program);
        cpu.set_flag(CARRY_FLAG);
        cpu.run();

        assert_eq!(cpu.pc, 0x8003);

    }

    #[test]
    fn test_bcs() {

        let mut cpu = init_test_cpu();

        // Branch condition is met
        let program = vec![0xB0, 0b1111_1101];

        cpu.load(program);
        cpu.set_flag(CARRY_FLAG);
        cpu.run();

        assert_eq!(cpu.pc, 0x8000);

        // Branch condition is NOT met
        let program = vec![0xB0, 0b1111_1110];
        cpu.load(program);
        cpu.clear_flag(CARRY_FLAG);
        cpu.run();

        assert_eq!(cpu.pc, 0x8003);

    }

    #[test]
    fn test_beq() {

        let mut cpu = init_test_cpu();

        // Branch condition is met
        let program = vec![0xF0, 0b1111_1101];

        cpu.load(program);
        cpu.set_flag(ZERO_FLAG);
        cpu.run();

        assert_eq!(cpu.pc, 0x8000);

        // Branch condition is NOT met
        let program = vec![0xF0, 0b1111_1101];
        cpu.load(program);
        cpu.clear_flag(ZERO_FLAG);
        cpu.run();

        assert_eq!(cpu.pc, 0x8003);

    }

    #[test]
    fn test_bne() {

        let mut cpu = init_test_cpu();

        // Branch condition is met
        let program = vec![0xD0, 0b1111_1101];

        cpu.load(program);
        cpu.run();

        assert_eq!(cpu.pc, 0x8000);

        // Branch condition is NOT met
        let program = vec![0xD0, 0b1111_1101];
        cpu.load(program);
        cpu.set_flag(ZERO_FLAG);
        cpu.run();

        assert_eq!(cpu.pc, 0x8003);

    }

    #[test]
    fn test_bmi() {

        let mut cpu = init_test_cpu();

        // Branch condition is met
        let program = vec![0x30, 0b1111_1101];

        cpu.load(program);
        cpu.set_flag(NEGATIVE_FLAG);
        cpu.run();

        assert_eq!(cpu.pc, 0x8000);

        // Branch condition is NOT met
        let program = vec![0x30, 0b1111_1101];
        cpu.load(program);
        cpu.clear_flag(NEGATIVE_FLAG);
        cpu.run();

        assert_eq!(cpu.pc, 0x8003);

    }

    #[test]
    fn test_bpl() {

        let mut cpu = init_test_cpu();

        // Branch condition is met
        let program = vec![0x10, 0b1111_1101];

        cpu.load(program);
        cpu.run();

        assert_eq!(cpu.pc, 0x8000);

        // Branch condition is NOT met
        let program = vec![0x10, 0b1111_1101];
        cpu.reset();
        cpu.load(program);
        cpu.set_flag(ZERO_FLAG);
        cpu.run();

        assert_eq!(cpu.pc, 0x8000);

    }

    #[test]
    fn test_bvc() {

        let mut cpu = init_test_cpu();

        // Branch condition is met
        let program = vec![0x50, 0b1111_1101];

        cpu.load(program);
        cpu.run();

        assert_eq!(cpu.pc, 0x8000);

        // Branch condition is NOT met
        let program = vec![0x50, 0b1111_1101];
        cpu.load(program);
        cpu.set_flag(OVERFLOW_FLAG);
        cpu.run();

        assert_eq!(cpu.pc, 0x8003);

    }

    #[test]
    fn test_bvs() {

        let mut cpu = init_test_cpu();

        // Branch condition is met
        let program = vec![0x70, 0b1111_1101];

        cpu.load(program);
        cpu.set_flag(OVERFLOW_FLAG);
        cpu.run();

        assert_eq!(cpu.pc, 0x8000);

        // Branch condition is NOT met
        let program = vec![0x70, 0b1111_1101];
        cpu.load(program);
        cpu.clear_flag(OVERFLOW_FLAG);
        cpu.run();

        assert_eq!(cpu.pc, 0x8003);

    }

    #[test]
    fn test_bit() {

        let mut cpu = init_test_cpu();
        let program = vec![0xA9, 0xF0, 0x2C, 0x06, 0x80, 0x00, 0b1110_0000];
        cpu.load_and_run(program);
        assert!(cpu.is_flag_set(NEGATIVE_FLAG));
        assert!(cpu.is_flag_set(OVERFLOW_FLAG));
        assert_eq!(cpu.acc, 0xF0);

    }

    #[test]
    fn test_cmp() {

        let mut cpu = init_test_cpu();
        let program = vec![0xA9, 0xF0, 0xC9, 0xF0, 0x00];
        cpu.load_and_run(program);

        assert!(!cpu.is_flag_set(NEGATIVE_FLAG));
        assert!(cpu.is_flag_set(ZERO_FLAG));
        assert!(cpu.is_flag_set(CARRY_FLAG));

        let program = vec![0xA9, 0xF0, 0xC9, 0x00, 0x00];
        cpu.load_and_run(program);

        assert!(cpu.is_flag_set(NEGATIVE_FLAG));
        assert!(!cpu.is_flag_set(ZERO_FLAG));
        assert!(cpu.is_flag_set(CARRY_FLAG));

    }

    #[test]
    fn test_cpx() {

        let mut cpu = init_test_cpu();
        let program = vec![0xA2, 0xF0, 0xE0, 0xF0, 0x00];
        cpu.load_and_run(program);

        assert!(!cpu.is_flag_set(NEGATIVE_FLAG));
        assert!(cpu.is_flag_set(ZERO_FLAG));
        assert!(cpu.is_flag_set(CARRY_FLAG));


        let program = vec![0xA2, 0xF0, 0xE0, 0x00, 0x00];
        cpu.load_and_run(program);

        assert!(cpu.is_flag_set(NEGATIVE_FLAG));
        assert!(!cpu.is_flag_set(ZERO_FLAG));
        assert!(cpu.is_flag_set(CARRY_FLAG));

    }

    #[test]
    fn test_cpy() {

        let mut cpu = init_test_cpu();
        let program = vec![0xA0, 0xF0, 0xC0, 0xF0, 0x00];
        cpu.load_and_run(program);

        assert!(!cpu.is_flag_set(NEGATIVE_FLAG));
        assert!(cpu.is_flag_set(ZERO_FLAG));
        assert!(cpu.is_flag_set(CARRY_FLAG));

        let program = vec![0xA0, 0xF0, 0xC0, 0x00, 0x00];
        cpu.load_and_run(program);

        assert!(cpu.is_flag_set(NEGATIVE_FLAG));
        assert!(!cpu.is_flag_set(ZERO_FLAG));
        assert!(cpu.is_flag_set(CARRY_FLAG));

    }

    #[test]
    fn test_dec() {

        let mut cpu = init_test_cpu();
        let program = vec![0xCE, 0x04, 0x80, 0x00, 0b1111_1111];
        cpu.load_and_run(program);

        assert_eq!(cpu.mem_read_u8(0x8084), 0b1111_1110);
        assert!(cpu.is_flag_set(NEGATIVE_FLAG));

    }

    #[test]
    fn test_eor() {

        let mut cpu = init_test_cpu();
        let program = vec![0xA9, 0b1111_1111, 0x49, 0b0101_0101];
        cpu.load_and_run(program);

        assert_eq!(cpu.acc, 0b1010_1010);
        assert!(cpu.is_flag_set(NEGATIVE_FLAG));

    }

    #[test]
    fn test_inc() {

        let mut cpu = init_test_cpu();
        let program = vec![0xEE, 0x04, 0x80, 0x00, 0b1111_1111];
        cpu.load_and_run(program);

        assert_eq!(cpu.mem_read_u8(0x8084), 0x00);
        assert!(cpu.is_flag_set(ZERO_FLAG));

    }

    #[test]
    fn test_jmp() {

        let mut cpu = init_test_cpu();
        let program = vec![0x4C, 0xEF, 0xFE];
        cpu.load_and_run(program);

        // The reason that it's 0xFEF0 is because
        // we jump to 0xFEEF and then read the next
        // instruction which is BRK so the final state
        // is 0xFEEF + 1
        assert_eq!(cpu.pc, 0xFEF0);

    }

    #[test]
    fn test_jsr() {

        let mut cpu = init_test_cpu();
        let program = vec![0x20, 0xEF, 0xFE];
        cpu.load_and_run(program);

        // The reason that it's 0xFEF0 is because
        // we jump to 0xFEEF and then read the next
        // instruction which is BRK so the final state
        // is 0xFEEF + 1
        assert_eq!(cpu.pc, 0xFEF0);
        assert_eq!(cpu.sp, 0xFD);
        assert_eq!(cpu.stack_pop_u16(), 0x8002);

    }

    #[test]
    fn test_lda_immediate() {

        let mut cpu = init_test_cpu();

        // Negative bit is set
        let program = vec![0xA9, 156, 0x00];
        cpu.load_and_run(program);

        assert_eq!(cpu.acc, 156);

    }

    #[test]
    fn test_lda_zero_page() {

        let mut cpu = init_test_cpu();

        let program = vec![0xA5, 0x04, 0x00];
        cpu.load(program);
        cpu.mem_write_u8(0x04, 0x13);
        cpu.run();

        assert_eq!(cpu.acc, 0x13);

    }

    #[test]
    fn test_lda_zero_page_x() {

        let mut cpu = init_test_cpu();

        let program = vec![0xA9, 0xFA, 0xAA, 0xB5, 0x0A, 0x00];
        cpu.load(program);
        cpu.mem_write_u8(0x04, 0x13);
        cpu.run();

        assert_eq!(cpu.acc, 0x13);

    }

    #[test]
    fn test_lda_absolute() {

        let mut cpu = init_test_cpu();

        let program = vec![0xAD, 0x04, 0x80, 0x00, 0x13];
        cpu.load_and_run(program);

        assert_eq!(cpu.acc, 0x13);

    }

    #[test]
    fn test_lda_absolute_x() {

        let mut cpu = init_test_cpu();

        let program = vec![0xA9, 0x04, 0xAA, 0xBD, 0x03, 0x80, 0x00, 0x13];
        cpu.load_and_run(program);

        assert_eq!(cpu.acc, 0x13);

    }

    #[test]
    fn test_lda_absolute_y() {

        let mut cpu = init_test_cpu();

        let program = vec![0xA9, 0x04, 0xA8, 0xB9, 0x03, 0x80, 0x00, 0x13];
        cpu.load_and_run(program);

        assert_eq!(cpu.acc, 0x13);

    }

    #[test]
    fn test_lda_indirect_x() {

        let mut cpu = init_test_cpu();

        let program = vec![0xA9, 0x10, 0xAA, 0xA1, 0xEF, 0x00];
        cpu.load(program);
        cpu.mem_write_u16(0xFF, 0x0001);
        cpu.mem_write_u8(0x01, 0x13);
        cpu.run();

        assert_eq!(cpu.acc, 0x13);

    }

    #[test]
    fn test_lda_indirect_y() {

        let mut cpu = init_test_cpu();

        let program = vec![0xA9, 0x10, 0xA8, 0xB1, 0xEF, 0x00];
        cpu.load(program);
        cpu.mem_write_u16(0xEF, 0x0001);
        cpu.mem_write_u8(0x11, 0x13);
        cpu.run();

        assert_eq!(cpu.acc, 0x13);

    }

    #[test]
    fn test_ldx() {

        let mut cpu = init_test_cpu();
        let program = vec![0xA2, 0xFF, 0x00];
        cpu.load_and_run(program);

        assert_eq!(cpu.x, 0xFF);
        assert!(cpu.is_flag_set(NEGATIVE_FLAG));
        assert!(!cpu.is_flag_set(ZERO_FLAG));

    }

    #[test]
    fn test_ldy() {

        let mut cpu = init_test_cpu();
        let program = vec![0xA0, 0xFF, 0x00];
        cpu.load_and_run(program);

        assert_eq!(cpu.y, 0xFF);
        assert!(cpu.is_flag_set(NEGATIVE_FLAG));
        assert!(!cpu.is_flag_set(ZERO_FLAG));

    }

    #[test]
    fn test_lsr_acc() {
        
        let mut cpu = init_test_cpu();
        let program = vec![0xA9, 0b0101_0101, 0x4A, 0x00];
        cpu.load_and_run(program);

        assert_eq!(cpu.acc, 0b0010_1010);
        assert!(cpu.is_flag_set(CARRY_FLAG));

        let program = vec![0xA9, 0b1010_1010, 0x4A, 0x00];
        cpu.load_and_run(program);

        assert_eq!(cpu.acc, 0b0101_0101);
        assert!(!cpu.is_flag_set(CARRY_FLAG));

    }

    #[test]
    fn test_lsr_mem() {
        
        let mut cpu = init_test_cpu();
        let program = vec![0xA9, 0b0101_0101, 0x4E, 0x01, 0x80, 0xAD, 0x01, 0x80, 0x00];
        cpu.load_and_run(program);

        assert_eq!(cpu.acc, 0b0010_1010);
        assert!(cpu.is_flag_set(CARRY_FLAG));

        let program = vec![0xA9, 0b1010_1010, 0x4E, 0x01, 0x80, 0xAD, 0x01, 0x80, 0x00];
        cpu.load_and_run(program);

        assert_eq!(cpu.acc, 0b0101_0101);
        assert!(!cpu.is_flag_set(CARRY_FLAG));

    }

    #[test]
    fn test_nop() {

        let mut cpu = init_test_cpu();
        let program = vec![0xEA, 0x00];
        cpu.load_and_run(program);

        assert_eq!(cpu.pc, 0x8002)

    }

    #[test]
    fn test_ora() {

        let mut cpu = init_test_cpu();
        let program = vec![0x09, 0b1010_1010, 0x49, 0b0101_0101];
        cpu.load_and_run(program);

        assert_eq!(cpu.acc, 0b1111_1111);
        assert!(cpu.is_flag_set(NEGATIVE_FLAG));

    }

    #[test]
    fn test_pha() {

        let mut cpu = init_test_cpu();
        let program = vec![0x48];

        cpu.load(program);
        cpu.acc = 0xFF;
        cpu.run();

        assert_eq!(cpu.sp, 0xFE); // Byte has been pushed to stack
        assert_eq!(cpu.stack_pop_u8(), 0xFF);

    }

    #[test]
    fn test_php() {

        let mut cpu = init_test_cpu();
        let program = vec![0x08];

        cpu.load(program);
        cpu.set_flag(OVERFLOW_FLAG);
        cpu.run();

        assert_eq!(cpu.sp, 0xFE); // Byte has been pushed to stack
        assert_eq!(cpu.stack_pop_u8(), OVERFLOW_FLAG);

    }

    #[test]
    fn test_pla() {

        let mut cpu = init_test_cpu();
        let program = vec![0x48, 0xA9, 0x11, 0x68];

        cpu.load(program);
        cpu.acc = 0xFF;
        cpu.run();

        assert_eq!(cpu.sp, 0xFF); // Byte has been popped from stack
        assert_eq!(cpu.acc, 0xFF);
        assert!(cpu.is_flag_set(NEGATIVE_FLAG));

    }

    #[test]
    fn test_plp() {

        let mut cpu = init_test_cpu();
        let program = vec![0x08, 0x38, 0x28];

        cpu.load(program);
        cpu.set_flag(OVERFLOW_FLAG);
        cpu.run();

        assert_eq!(cpu.sp, 0xFF); // Byte has been popped from stack
        assert!(cpu.is_flag_set(OVERFLOW_FLAG));
        assert!(!cpu.is_flag_set(CARRY_FLAG));

    }

    #[test]
    fn test_rol_acc() {

        let mut cpu = init_test_cpu();
        let program = vec![0xA9, 0b1010_1010, 0x2A];
        cpu.load_and_run(program);

        assert_eq!(cpu.acc, 0b0101_0100);
        assert!(cpu.is_flag_set(CARRY_FLAG));

        cpu.reset();

        let program = vec![0xA9, 0b0000_1111, 0x2A];
        cpu.load(program);
        cpu.set_flag(CARRY_FLAG);
        cpu.run();

        assert_eq!(cpu.acc, 0b0001_1111);
        assert!(!cpu.is_flag_set(CARRY_FLAG));

    }

    #[test]
    fn test_ror_acc() {

        let mut cpu = init_test_cpu();
        let program = vec![0xA9, 0b0101_0101, 0x6A];
        cpu.load(program);
        cpu.set_flag(CARRY_FLAG);
        cpu.run();

        assert_eq!(cpu.acc, 0b1010_1010);
        assert!(cpu.is_flag_set(CARRY_FLAG));

        let program = vec![0xA9, 0b0101_0100, 0x6A];
        cpu.load_and_run(program);

        assert_eq!(cpu.acc, 0b0010_1010);
        assert!(!cpu.is_flag_set(CARRY_FLAG));

    }

    #[test]
    fn test_rol_mem() {

        let mut cpu = init_test_cpu();
        let program = vec![0x2E, 0x04, 0x80, 0x00, 0x10];
        cpu.load(program);
        cpu.set_flag(CARRY_FLAG);
        cpu.run();

        assert_eq!(cpu.mem_read_u8(0x8084), 0b0010_0001);
        assert!(!cpu.is_flag_set(CARRY_FLAG));

        let program = vec![0x2E, 0x04, 0x80, 0x00, 0b1000_1010];
        cpu.load_and_run(program);

        assert_eq!(cpu.mem_read_u8(0x8084), 0b0001_0100);
        assert!(cpu.is_flag_set(CARRY_FLAG));

    }

    #[test]
    fn test_ror_mem() {

        let mut cpu = init_test_cpu();
        let program = vec![0x6E, 0x04, 0x80, 0x00, 0x10];
        cpu.load(program);
        cpu.set_flag(CARRY_FLAG);
        cpu.run();

        assert_eq!(cpu.mem_read_u8(0x8084), 0b1000_1000);
        assert!(!cpu.is_flag_set(CARRY_FLAG));

        let program = vec![0x6E, 0x04, 0x80, 0x00, 0b0000_1011];
        cpu.load_and_run(program);

        assert_eq!(cpu.mem_read_u8(0x8084), 0b000_0101);
        assert!(cpu.is_flag_set(CARRY_FLAG));

    }

    #[test]
    fn test_run_sample_prog_1() {

        /*
            This program does the following:
            Load 0xC0 into the accumulator
            Transfer to the X register
            Increment X
         */

        let mut cpu = init_test_cpu();
        let program = vec![0xA9, 0xC0, 0xAA, 0xE8, 0x00];

        cpu.load_and_run(program);

        assert_eq!(cpu.acc, 0xC0);
        assert_eq!(cpu.x, 0xC1);

    }

    #[test]
    fn test_rti() {

        let mut cpu = init_test_cpu();
        let program = vec![0x40];
        cpu.load(program);
        cpu.stack_push_u16(0xFAFA);
        cpu.stack_push_u8(0b1000_0001);
        cpu.run();

        assert_eq!(cpu.pc, 0xFAFB);
        assert_eq!(cpu.sp, 0xFF);
        assert!(cpu.is_flag_set(NEGATIVE_FLAG));
        assert!(cpu.is_flag_set(CARRY_FLAG));

    }
    
    #[test]
    fn test_rts() {

        let mut cpu = init_test_cpu();
        let program = vec![0x60, 0xEF, 0xFE];
        cpu.load(program);
        cpu.stack_push_u16(0x8002);
        cpu.run();

        assert_eq!(cpu.pc, 0x8004);
        assert_eq!(cpu.sp, 0xFF); // Stack should be empty now

    }

    #[test]
    fn test_sbc() {

        let mut cpu = init_test_cpu();
        let program = vec![0xA9, 0xF0, 0xE9, 0x0F, 0x00];
        cpu.load_and_run(program);

        assert_eq!(cpu.acc, 0xE1);

        let program = vec![0xA9, 0x00, 0xE9, 0x01, 0x00];
        cpu.load_and_run(program);

        assert!(cpu.is_flag_set(OVERFLOW_FLAG));

    }

    #[test]
    fn test_sec() {

        let mut cpu = init_test_cpu();
        let program = vec![0x38];
        cpu.load_and_run(program);

        assert!(cpu.is_flag_set(CARRY_FLAG));

    }

    #[test]
    fn test_sed() {

        let mut cpu = init_test_cpu();
        let program = vec![0xF8];
        cpu.load_and_run(program);
        
        assert!(cpu.is_flag_set(DECIMAL_MODE_FLAG));

    }

    #[test]
    fn test_sei() {

        let mut cpu = init_test_cpu();
        let program = vec![0x78];
        cpu.load_and_run(program);
        
        assert!(cpu.is_flag_set(INTERRUPT_DISABLE_FLAG));

    }

    #[test]
    fn test_sta() {

        let mut cpu = init_test_cpu();
        let program = vec![0xA9, 0x13, 0x8D, 0xFF, 0x80];
        cpu.load_and_run(program);
    
        assert_eq!(cpu.mem_read_u8(0x80FF), 0x13);

    }

    #[test]
    fn test_stx() {

        let mut cpu = init_test_cpu();
        let program = vec![0xA2, 0x13, 0x8E, 0xFF, 0x80];
        cpu.load_and_run(program);
    
        assert_eq!(cpu.mem_read_u8(0x80FF), 0x13);

    }

    #[test]
    fn test_sty() {

        let mut cpu = init_test_cpu();
        let program = vec![0xA0, 0x13, 0x8C, 0xFF, 0x80];
        cpu.load_and_run(program);
    
        assert_eq!(cpu.mem_read_u8(0x80FF), 0x13);

    }

    #[test]
    fn test_tax () {

        let mut cpu = init_test_cpu();
        cpu.acc = 156;

        let program = vec![0xAA, 0x00];
        cpu.load(program);
        cpu.run();

        assert_eq!(cpu.x, 156);
        assert!(cpu.is_flag_set(NEGATIVE_FLAG));

    }

    #[test]
    fn test_tay () {

        let mut cpu = init_test_cpu();
        cpu.acc = 156;

        let program = vec![0xA8, 0x00];
        cpu.load(program);
        cpu.run();

        assert_eq!(cpu.y, 156);
        assert!(cpu.is_flag_set(NEGATIVE_FLAG));

    }

    #[test]
    fn test_tsx () {

        let mut cpu = init_test_cpu();
        cpu.sp = 156;

        let program = vec![0xBA, 0x00];
        cpu.load(program);
        cpu.run();

        assert_eq!(cpu.x, 156);
        assert!(cpu.is_flag_set(NEGATIVE_FLAG));

    }

    #[test]
    fn test_txa () {

        let mut cpu = init_test_cpu();
        cpu.x = 156;

        let program = vec![0x8A, 0x00];
        cpu.load(program);
        cpu.run();

        assert_eq!(cpu.acc, 156);
        assert!(cpu.is_flag_set(NEGATIVE_FLAG));

    }

    #[test]
    fn test_txs () {

        let mut cpu = init_test_cpu();
        cpu.x = 156;

        let program = vec![0x9A, 0x00];
        cpu.load(program);
        cpu.run();

        assert_eq!(cpu.sp, 156);

    }

    #[test]
    fn test_tya () {

        let mut cpu = init_test_cpu();
        cpu.y = 156;

        let program = vec![0x98, 0x00];
        cpu.load(program);
        cpu.run();

        assert_eq!(cpu.acc, 156);
        assert!(cpu.is_flag_set(NEGATIVE_FLAG));

    }

    #[test]
    fn test_inx () {

        let mut cpu = init_test_cpu();
        cpu.x = 127;
        cpu.set_negative_and_zero_flags(cpu.x);
        assert!(!cpu.is_flag_set(NEGATIVE_FLAG));

        let program = vec![0xE8, 0x00];
        cpu.load(program);
        cpu.run();

        assert_eq!(cpu.x, 128);
        assert!(cpu.is_flag_set(NEGATIVE_FLAG));

    }

    #[test]
    fn test_iny () {

        let mut cpu = init_test_cpu();
        cpu.y = 127;
        cpu.set_negative_and_zero_flags(cpu.y);
        assert!(!cpu.is_flag_set(NEGATIVE_FLAG));

        let program = vec![0xC8, 0x00];
        cpu.load(program);
        cpu.run();

        assert_eq!(cpu.y, 128);
        assert!(cpu.is_flag_set(NEGATIVE_FLAG));

    }

    #[test]
    fn test_dex () {

        let mut cpu = init_test_cpu();
        cpu.x = 128;
        cpu.set_negative_and_zero_flags(cpu.x);
        assert!(cpu.is_flag_set(NEGATIVE_FLAG));

        let program = vec![0xCA, 0x00];
        cpu.load(program);
        cpu.run();

        assert_eq!(cpu.x, 127);
        assert!(!cpu.is_flag_set(NEGATIVE_FLAG));

    }

    #[test]
    fn test_dey () {

        let mut cpu = init_test_cpu();
        cpu.y = 128;
        cpu.set_negative_and_zero_flags(cpu.y);
        assert!(cpu.is_flag_set(NEGATIVE_FLAG));

        let program = vec![0x88, 0x00];
        cpu.load(program);
        cpu.run();

        assert_eq!(cpu.y, 127);
        assert!(!cpu.is_flag_set(NEGATIVE_FLAG));

    }

    #[test]
    fn test_clc() {

        let mut cpu = init_test_cpu();
        cpu.status = 0b1111_1111;

        let program = vec![0x18, 0x00];
        cpu.load(program);
        cpu.status = 0b1111_1111;
        cpu.run();

        assert_eq!(cpu.status, !CARRY_FLAG);

    }

    #[test]
    fn test_cld() {

        let mut cpu = init_test_cpu();
        cpu.status = 0b1111_1111;

        let program = vec![0xD8, 0x00];
        cpu.load(program);
        cpu.status = 0b1111_1111;
        cpu.run();

        assert_eq!(cpu.status, !DECIMAL_MODE_FLAG);

    }

    #[test]
    fn test_cli() {

        let mut cpu = init_test_cpu();
        cpu.status = 0b1111_1111;

        let program = vec![0x58, 0x00];
        cpu.load(program);
        cpu.status = 0b1111_1111;
        cpu.run();

        assert_eq!(cpu.status, !INTERRUPT_DISABLE_FLAG);

    }

    #[test]
    fn test_clv() {

        let mut cpu = init_test_cpu();

        let program = vec![0xB8, 0x00];
        cpu.load(program);
        cpu.status = 0b1111_1111;
        cpu.run();

        assert_eq!(cpu.status, !OVERFLOW_FLAG);

    }

}<|MERGE_RESOLUTION|>--- conflicted
+++ resolved
@@ -272,20 +272,12 @@
         }
     }
 
-<<<<<<< HEAD
-    fn get_operand_address(&mut self, addressing_mode: &AddressingMode) -> u16 {
-        self.get_absolute_address(addressing_mode, self.pc)
-    }
-
-    pub fn get_absolute_address(&mut self, addressing_mode: &AddressingMode, addr: u16) -> u16 {
-=======
     fn get_operand_address(&self, addressing_mode: &AddressingMode) -> (u16, bool) {
         self.get_absolute_address(addressing_mode, self.pc)
     }
 
     pub fn get_absolute_address(&self, addressing_mode: &AddressingMode, addr: u16) -> (u16, bool) {
         
->>>>>>> fbe4e078
         match addressing_mode {
 
             AddressingMode::Immediate => (addr, false),
@@ -851,11 +843,7 @@
     }
 
     fn nop_read(&mut self, addressing_mode: &AddressingMode) {
-<<<<<<< HEAD
-        let addr = self.get_operand_address(addressing_mode);
-=======
         let (addr, page_crossed) = self.get_operand_address(addressing_mode);
->>>>>>> fbe4e078
         self.mem_read_u8(addr);
         self.tick_if_page_crossed(page_crossed);
     }
