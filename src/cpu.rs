--- conflicted
+++ resolved
@@ -193,8 +193,13 @@
                 0x80 => (),
                 0x1C | 0x3C | 0x5C | 0x7C | 0xDC | 0xFC => self.nop_read(&ins.addressing_mode),
                 0x04 | 0x44 | 0x64 | 0x0C | 0x14 | 0x34 | 0x54 | 0x74 | 0xD4 | 0xF4 => self.nop_read(&ins.addressing_mode),
+                0x1A | 0x3A | 0x5A | 0x7A | 0xDA | 0xFA => (),
+                0x80 => (),
+                0x1C | 0x3C | 0x5C | 0x7C | 0xDC | 0xFC => self.nop_read(&ins.addressing_mode),
+                0x04 | 0x44 | 0x64 | 0x0C | 0x14 | 0x34 | 0x54 | 0x74 | 0xD4 | 0xF4 => self.nop_read(&ins.addressing_mode),
                 0x69 | 0x65 | 0x75 | 0x6D | 0x7D | 0x79 | 0x61 | 0x71 => self.add_with_carry(&ins.addressing_mode),
                 0xE9 | 0xE5 | 0xF5 | 0xED | 0xFD | 0xF9 | 0xE1 | 0xF1 => self.subtract_with_carry(&ins.addressing_mode),
+                0xEB => self.subtract_with_carry(&ins.addressing_mode),
                 0xEB => self.subtract_with_carry(&ins.addressing_mode),
                 0x29 | 0x25 | 0x35 | 0x2D | 0x3D | 0x39 | 0x21 | 0x31 => self.and(&ins.addressing_mode),
                 0x24 | 0x2C => self.bit(&ins.addressing_mode),
@@ -207,6 +212,8 @@
                 0x85 | 0x95 | 0x8D | 0x9D | 0x99 | 0x81 | 0x91 => self.store_register(&ins.addressing_mode, &RegisterID::ACC),
                 0x86 | 0x96 | 0x8E => self.store_register(&ins.addressing_mode, &RegisterID::X),
                 0x84 | 0x94 | 0x8C => self.store_register(&ins.addressing_mode, &RegisterID::Y),
+                0xA3 | 0xA7 | 0xAF | 0xB3 | 0xB7 | 0xBF => self.load_registers(&ins.addressing_mode, &RegisterID::ACC, &RegisterID::X),
+                0x83 | 0x87 | 0x8F | 0x97 => self.store_registers(&ins.addressing_mode, &RegisterID::ACC, &RegisterID::X),
                 0xA3 | 0xA7 | 0xAF | 0xB3 | 0xB7 | 0xBF => self.load_registers(&ins.addressing_mode, &RegisterID::ACC, &RegisterID::X),
                 0x83 | 0x87 | 0x8F | 0x97 => self.store_registers(&ins.addressing_mode, &RegisterID::ACC, &RegisterID::X),
                 0xAA => self.transfer_register(&RegisterID::ACC, &RegisterID::X),
@@ -230,10 +237,16 @@
                 0xC6 | 0xD6 | 0xCE | 0xDE => self.decrement_memory(&ins.addressing_mode),
                 0xC3 | 0xC7 | 0xCF | 0xD3 | 0xD7 | 0xDB | 0xDF => self.decrement_memory_unofficial(&ins.addressing_mode),
                 0xE3 | 0xE7 | 0xEF | 0xF3 | 0xF7 | 0xFB | 0xFF  => self.increment_mem_and_subtract_from_acc(&ins.addressing_mode),
+                0xC3 | 0xC7 | 0xCF | 0xD3 | 0xD7 | 0xDB | 0xDF => self.decrement_memory_unofficial(&ins.addressing_mode),
+                0xE3 | 0xE7 | 0xEF | 0xF3 | 0xF7 | 0xFB | 0xFF  => self.increment_mem_and_subtract_from_acc(&ins.addressing_mode),
                 0x0A => self.acc_shift_left(),
                 0x4A => self.acc_shift_right(),
                 0x2A => self.rotate_acc_left(),
                 0x6A => self.rotate_acc_right(),
+                0x03 | 0x07 | 0x0F | 0x13 | 0x17 | 0x1B | 0x1F => self.arithmetic_shift_left_and_or_with_acc(&ins.addressing_mode),
+                0x43 | 0x47 | 0x4F | 0x53 | 0x57 | 0x5B | 0x5F => self.logical_shift_right_and_xor_with_acc(&ins.addressing_mode),
+                0x23 | 0x27 | 0x2F | 0x33 | 0x37 | 0x3B | 0x3F => self.rotate_left_and_and_with_acc(&ins.addressing_mode),
+                0x63 | 0x67 | 0x6F | 0x73 | 0x77 | 0x7B | 0x7F => self.rotate_right_and_add_to_acc(&ins.addressing_mode),
                 0x03 | 0x07 | 0x0F | 0x13 | 0x17 | 0x1B | 0x1F => self.arithmetic_shift_left_and_or_with_acc(&ins.addressing_mode),
                 0x43 | 0x47 | 0x4F | 0x53 | 0x57 | 0x5B | 0x5F => self.logical_shift_right_and_xor_with_acc(&ins.addressing_mode),
                 0x23 | 0x27 | 0x2F | 0x33 | 0x37 | 0x3B | 0x3F => self.rotate_left_and_and_with_acc(&ins.addressing_mode),
@@ -391,11 +404,7 @@
     /// Don't set negative and zero bits, and if the 
     fn decrement_memory_unofficial(&mut self, addressing_mode: &AddressingMode) {
 
-<<<<<<< HEAD
         let (target_addr, _) = self.get_operand_address(addressing_mode);
-=======
-        let target_addr = self.get_operand_address(addressing_mode);
->>>>>>> 35c0abc0
         let mut data = self.mem_read_u8(target_addr);
         data = data.wrapping_sub(1);
         self.mem_write_u8(target_addr, data);
@@ -407,11 +416,7 @@
 
     fn increment_mem_and_subtract_from_acc(&mut self, addressing_mode: &AddressingMode) {
         self.increment_memory(addressing_mode);
-<<<<<<< HEAD
         let (target_addr, _) = self.get_operand_address(addressing_mode);
-=======
-        let target_addr = self.get_operand_address(addressing_mode);
->>>>>>> 35c0abc0
         let data = self.mem_read_u8(target_addr) as i8;
         self.add_to_acc(data.wrapping_neg().wrapping_sub(1) as u8);
     }
@@ -682,11 +687,7 @@
 
     fn rotate_right_and_add_to_acc(&mut self, addressing_mode: &AddressingMode) {
         self.rotate_mem_right(addressing_mode);
-<<<<<<< HEAD
         let (target_addr, _) = self.get_operand_address(addressing_mode);
-=======
-        let target_addr = self.get_operand_address(addressing_mode);
->>>>>>> 35c0abc0
         let data = self.mem_read_u8(target_addr);
         self.add_to_acc(data);
     }
@@ -786,33 +787,6 @@
 
     }
 
-    // TODO: Maybe do this manually? Removes the extra setting of the zero and negative flags
-    fn load_registers(&mut self, addressing_mode: &AddressingMode, reg_a: &RegisterID, reg_b: &RegisterID) {
-        self.load_register(addressing_mode, reg_a);
-        self.load_register(addressing_mode, reg_b);
-    }
-
-    fn store_registers(&mut self, addressing_mode: &AddressingMode, reg_a: &RegisterID, reg_b: &RegisterID) {
-        
-        let reg_a_value = match reg_a {
-            RegisterID::ACC => self.acc,
-            RegisterID::X => self.x,
-            RegisterID::Y => self.y,
-            RegisterID::SP => panic!("Stack pointer should not be a target for storing")
-        };
-
-        let reg_b_value = match reg_b {
-            RegisterID::ACC => self.acc,
-            RegisterID::X => self.x,
-            RegisterID::Y => self.y,
-            RegisterID::SP => panic!("Stack pointer should not be a target for storing")
-        };
-
-        let target_addr = self.get_operand_address(addressing_mode);
-        self.mem_write_u8(target_addr, reg_a_value & reg_b_value);
-
-    }
-
     fn transfer_register(&mut self, source_register: &RegisterID, target_register: &RegisterID) {
 
         let source_value = match source_register {
@@ -873,11 +847,7 @@
     }
 
     fn nop_read(&self, addressing_mode: &AddressingMode) {
-<<<<<<< HEAD
         let (addr, _) = self.get_operand_address(addressing_mode);
-=======
-        let addr = self.get_operand_address(addressing_mode);
->>>>>>> 35c0abc0
         self.mem_read_u8(addr);
     }
 
